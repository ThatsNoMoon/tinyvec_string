[![crates.io](https://img.shields.io/crates/v/tinyvec_string.svg)](https://crates.io/crates/tinyvec_string)
[![docs.rs](https://docs.rs/tinyvec_string/badge.svg)](https://docs.rs/tinyvec_string/)
![Tests](https://github.com/ThatsNoMoon/tinyvec_string/workflows/Tests/badge.svg)

# tinyvec_string

[`tinyvec`](https://github.com/Lokathor/tinyvec) based string types.

See [the docs.rs documentation](https://docs.rs/tinyvec_string/)

`tinyvec_string` provides two string types:
* `ArrayString`, a string backed by a fixed-size array on the stack,
  using `ArrayVec`
* `TinyString`, a string backed by either a fixed-size array on the stack
  or a `Vec` on the heap

## Features

Like `tinyvec`, `tinyvec_string` is `no_std` by default.

`ArrayString` has no dependencies (other than `tinyvec` and `core`).

`TinyString` requires the the `alloc` cargo feature to be enabled because
it has a dependency on `alloc`:

```toml
[dependencies]
<<<<<<< HEAD
tinyvec_string = { version = "0.2.0", features = ["alloc"] }
=======
tinyvec_string = { version = "0.3.1", features = ["alloc"] }
>>>>>>> 41a765d3
```

Error types implement `std::error::Error` when the `std` feature is
enabled.

The `rustc_1_40` feature enables `tinyvec`'s `rustc_1_40` feature, which enables
some optimizations for Rust versions >= 1.40.

The `rustc_1_55` feature enables usage of const generics to allow usage of
backing arrays of any size.

The `rustc_1_57` feature enables `TinyString::try_reserve` and
`TinyString::try_reserve_exact`.

## Safety

This crate strives to be as safe as possible. Almost all internal `unsafe`
code is copied verbatim from `std`'s `String` implementation for maximum
reliability and performance.

## MSRV

Like `tinyvec`, `tinyvec_string` (without `rustc` version features) supports
Rust 1.34+. The `alloc` feature requires Rust 1.36+.

## Contributing

Feel free to open an issue if you have a problem, or open a pull request if you
have a solution. Also feel free to reach me on
[the Rust Community Discord Server](https://discord.gg/aVESxV8) @ThatsNoMoon#0175.

## License

`tinyvec_string` is dual-licensed under Apache-2.0 and MIT. Large sections of
code, documentation, and tests were copied verbatim or copied and modified from
[rust-lang/rust](https://github.com/rust-lang/rust); copyright for such content
belongs to the original author.<|MERGE_RESOLUTION|>--- conflicted
+++ resolved
@@ -25,11 +25,7 @@
 
 ```toml
 [dependencies]
-<<<<<<< HEAD
-tinyvec_string = { version = "0.2.0", features = ["alloc"] }
-=======
 tinyvec_string = { version = "0.3.1", features = ["alloc"] }
->>>>>>> 41a765d3
 ```
 
 Error types implement `std::error::Error` when the `std` feature is
